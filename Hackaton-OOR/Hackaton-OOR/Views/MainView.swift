import SwiftUI
import CoreLocation
import Network
import AVFoundation

func getAvailableDiskSpace() -> Int {
    let fileURL = URL(fileURLWithPath: NSHomeDirectory())
    do {
        let values = try fileURL.resourceValues(forKeys: [.volumeAvailableCapacityForImportantUsageKey])
        if let available = values.volumeAvailableCapacityForImportantUsage {
            // Convert bytes to GB
            return Int(available / (1024 * 1024 * 1024))
        }
    } catch {
        print("Error retrieving available disk space: \(error)")
    }
    return 0
}

struct MainView: View {
    @EnvironmentObject var iotManager: IoTDeviceManager
    @StateObject private var locationManager = LocationManager()
    @StateObject private var networkMonitor = NetworkMonitor()
    @ObservedObject private var detectionManager = DetectionManager.shared
    
    @State private var storageAvailable: Int = 0
    @State private var detectContainers: Bool = UserDefaults.standard.bool(forKey: "detectContainers")
    
    // States for bottom section (static/recording info)
    @State private var recordedHours: String = "0:00"
    @State private var totalImages: Int = 0
    
    // Detection-related states
    @State private var isDetecting: Bool = false
    @State private var showingStopConfirmation = false
    @State private var showCameraView: Bool = false
    @State private var isCameraAuthorized: Bool = false
    @State private var showCameraAccessDeniedAlert: Bool = false
    
    private var isLocationAuthorized: Bool {
        // Accesses the authorizationStatus published by the locationManager instance
        locationManager.authorizationStatus == .authorizedWhenInUse || locationManager.authorizationStatus == .authorizedAlways
    }
    
    // Timer to check storage periodically
    let storageTimer = Timer.publish(every: 120, on: .main, in: .common).autoconnect()
    // Timer to attempt uploading stored files periodically (e.g., every 5 minutes)
    let deliverToAzureTimer = Timer.publish(every: 120, on: .main, in: .common).autoconnect()
    
    var formattedTime: String {
        let totalSeconds = detectionManager.minutesRunning * 60
        let formatter = DateComponentsFormatter()
        formatter.allowedUnits = [.hour, .minute]
        formatter.unitsStyle = .positional
        formatter.zeroFormattingBehavior = [.pad]
        return formatter.string(from: TimeInterval(totalSeconds)) ?? "00:00"
    }
    
    var body: some View {
        VStack(alignment: .leading, spacing: 20) {
            if isDetecting {
                HStack {
                    Spacer()
                    VStack(spacing: 16) {
                        ProgressView()
                            .progressViewStyle(CircularProgressViewStyle(tint: .blue))
<<<<<<< HEAD
                            .scaleEffect(2.0)
=======
                            .scaleEffect(1.5) // Increase the size of the circular indicator.
>>>>>>> 141bbb14
                        Text("Detecting...")
                            .font(.title3)
                            .fontWeight(.bold)
                            .foregroundColor(.blue)
                            .multilineTextAlignment(.center)
                    }
                    .padding()
                    Spacer()
                }
                .frame(height: 90)
            } else {
                // Placeholder to maintain layout when not detecting.
                Rectangle()
                    .frame(height: 90)
                    .foregroundColor(.clear)
            }
            
<<<<<<< HEAD
            // GPS Active
=======
            HStack {
                Text("Camera Preview")
                Spacer()
                Button(action: {
                    CameraManager.checkAndRequestCameraAccess { authorized in
                        isCameraAuthorized = authorized
                        if authorized {
                            showCameraView = true
                        } else {
                            showCameraAccessDeniedAlert = true
                        }
                    }
                }) {
                    Image(systemName: "camera.fill")
                        .resizable()
                        .scaledToFit()
                        .frame(width: 24, height: 24)
                        .foregroundColor(isDetecting ? Color.gray : Color.blue)
                }
                .disabled(isDetecting)
            }
            
            Divider()
            
            // GPS Status
>>>>>>> 141bbb14
            HStack {
                Text("GPS Active")
                Spacer()
                let isActive = locationManager.isReceivingLocationUpdates
                Text(isActive ? "ACTIVE" : "INACTIVE")
                    .foregroundColor(isActive ? .green : .red)
            }
            
            Divider()
            
            // GPS Accuracy
            HStack {
                Text("GPS accuracy (m)")
                Spacer()
                if let accuracy = locationManager.lastAccuracy {
                    Text(String(format: "%.2f", accuracy)).foregroundColor(.green)
                } else {
                    Text("N/A").foregroundColor(.red)
                }
            }
            
            Divider()
            
            // Internet Connection
            HStack {
                Text("Internet connection")
                Spacer()
                Text(networkMonitor.internetAvailable ? "ON" : "OFF")
                    .foregroundColor(networkMonitor.internetAvailable ? .green : .red)
            }
            
            Divider()
            
            // Storage Available
            HStack {
                Text("Storage available")
                Spacer()
                Text("\(storageAvailable)GB")
                    .foregroundColor(.green)
            }
        
            Divider()
            
            ZStack(alignment: .bottom){
                VStack(alignment: .leading, spacing: 20) {
                    HStack {
                        Text("Detect containers")
                        Spacer()
                        Text(detectContainers ? "ON" : "OFF")
                            .foregroundColor(detectContainers ? .green : .red)
                    }
                    
                    Divider()
                    
                    // Recorded Hours
                    HStack {
                        Text("Recorded hours")
                        Spacer()
                        Text(formattedTime)
                            .foregroundColor(.gray)
                    }
                    
                    Divider()
                    
                    // Total Images
                    HStack {
                        Text("Total images")
                        Spacer()
                        Text("\(detectionManager.totalImages)")
                            .foregroundColor(.gray)
                    }
                    
                    Divider()
                    
                    // Objects Detected
                    HStack {
                        Text("Objects detected")
                        Spacer()
                        Text("\(detectionManager.objectsDetected)")
                            .foregroundColor(.gray)
                    }
                    
                    Divider()
                    
                    // Images Delivered
                    HStack {
                        Text("Images delivered")
                        Spacer()
                        Text("\(detectionManager.imagesDelivered)")
                            .foregroundColor(.gray)
                    }
                    
                    Divider()
                    
                    // Images Delivered
                    HStack {
                        Text("Delivery progress")
                        Spacer()
                        ProgressView(value: Double(detectionManager.imagesDelivered), total: max(1.0, Double(detectionManager.totalImages)))
                            .progressViewStyle(LinearProgressViewStyle(tint: .green))
                            .frame(width: 100)
                    }
                    
                    Divider()
                    
                    // Buttons
                    HStack(spacing: 20) {
                        Button(action: {
                            showingStopConfirmation = true
                        }) {
                            Text("Stop")
                        }
                        .buttonStyle(StopButtonStyle())
                        .disabled(!isDetecting)
                        .alert("Confirm Stop", isPresented: $showingStopConfirmation) {
                            Button("Stop", role: .destructive) {
                                isDetecting = false
                                detectionManager.stopDetection()
                                detectionManager.deliverFilesFromDocuments()
                            }
                            Button("Cancel", role: .cancel) { }
                        } message: {
                            Text("Are you sure you want to stop? This will interrupt detection.")
                        }
                        
                        Button(action: {
<<<<<<< HEAD
                            if !isLocationAuthorized {
                                locationManager.requestAuthorization()
                            }
                            isDetecting = true
                            detectionManager.startDetection()
=======
                            CameraManager.checkAndRequestCameraAccess { authorized in
                                isCameraAuthorized = authorized
                                if authorized {
                                    isDetecting = true
                                    detectionManager.startDetection()
                                } else {
                                    showCameraAccessDeniedAlert = true
                                }
                            }
>>>>>>> 141bbb14
                        }) {
                            Text("Detect")
                        }
                        .buttonStyle(DetectButtonStyle())
                        .disabled(isDetecting)
                    }
                    .frame(maxWidth: .infinity)
                }
            }
        }
        .padding()
        .onAppear {
            storageAvailable = getAvailableDiskSpace()
            detectionManager.deliverFilesFromDocuments()
            CameraManager.checkAndRequestCameraAccess { authorized in
                isCameraAuthorized = authorized
            }
        }
        .onReceive(storageTimer) { _ in
            storageAvailable = getAvailableDiskSpace()
        }
        .onReceive(deliverToAzureTimer) { _ in
            if !isDetecting {
                detectionManager.deliverFilesFromDocuments()
            }
        }
        .onReceive(NotificationCenter.default.publisher(for: UserDefaults.didChangeNotification)) { _ in
            detectContainers = UserDefaults.standard.bool(forKey: "detectContainers")
        }
        .alert("Credential Error", isPresented: $iotManager.showingCredentialAlert) {
            Button("OK", role: .cancel) { }
        } message: {
            Text(iotManager.credentialAlertMessage)
        }
        .fullScreenCover(isPresented: $showCameraView) {
            CameraViewContainer(isCameraPresented: $showCameraView)
        }
        .alert(isPresented: $showCameraAccessDeniedAlert) {
            CameraManager.showCameraAccessDeniedAlert()
        }
    }
}

struct DetectButtonStyle : ButtonStyle {
    @Environment(\.isEnabled) private var isEnabled
    
    func makeBody(configuration: Configuration) -> some View {
        configuration.label
            .padding()
            .frame(maxWidth: .infinity)
            .background(isEnabled
                        ? (configuration.isPressed ? Color.green.opacity(0.7) : Color.green.opacity(0.9))
                        : Color.gray)
            .foregroundColor(.white)
            .cornerRadius(10)
    }
}

struct StopButtonStyle : ButtonStyle {
    @Environment(\.isEnabled) private var isEnabled
    
    func makeBody(configuration: Configuration) -> some View {
        configuration.label
            .padding()
            .frame(maxWidth: .infinity)
            .background(isEnabled
                        ? (configuration.isPressed ? Color.red.opacity(0.7) : Color.red.opacity(0.9))
                        : Color.gray)
            .foregroundColor(.white)
            .cornerRadius(10)
    }
}

struct MainView_Previews: PreviewProvider {
    static var previews: some View {
        MainView()
    }
}<|MERGE_RESOLUTION|>--- conflicted
+++ resolved
@@ -64,11 +64,7 @@
                     VStack(spacing: 16) {
                         ProgressView()
                             .progressViewStyle(CircularProgressViewStyle(tint: .blue))
-<<<<<<< HEAD
-                            .scaleEffect(2.0)
-=======
                             .scaleEffect(1.5) // Increase the size of the circular indicator.
->>>>>>> 141bbb14
                         Text("Detecting...")
                             .font(.title3)
                             .fontWeight(.bold)
@@ -86,9 +82,6 @@
                     .foregroundColor(.clear)
             }
             
-<<<<<<< HEAD
-            // GPS Active
-=======
             HStack {
                 Text("Camera Preview")
                 Spacer()
@@ -113,8 +106,7 @@
             
             Divider()
             
-            // GPS Status
->>>>>>> 141bbb14
+            // GPS Active
             HStack {
                 Text("GPS Active")
                 Spacer()
@@ -241,13 +233,9 @@
                         }
                         
                         Button(action: {
-<<<<<<< HEAD
                             if !isLocationAuthorized {
                                 locationManager.requestAuthorization()
                             }
-                            isDetecting = true
-                            detectionManager.startDetection()
-=======
                             CameraManager.checkAndRequestCameraAccess { authorized in
                                 isCameraAuthorized = authorized
                                 if authorized {
@@ -257,7 +245,6 @@
                                     showCameraAccessDeniedAlert = true
                                 }
                             }
->>>>>>> 141bbb14
                         }) {
                             Text("Detect")
                         }
